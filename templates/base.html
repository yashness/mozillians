<!doctype html>
<!--[if lt IE 7 ]> <html class="no-js ie6" lang="{{ LANG }}" dir="{{ DIR }}"> <![endif]-->
<!--[if IE 7 ]>  <html class="no-js ie7" lang="{{ LANG }}" dir="{{ DIR }}"> <![endif]-->
<!--[if IE 8 ]>  <html class="no-js ie8" lang="{{ LANG }}" dir="{{ DIR }}"> <![endif]-->
<!--[if (gte IE 9)|!(IE)]><!--> <html class="no-js" lang="{{ LANG }}" dir="{{ DIR }}"> <!--<![endif]-->
<head>
  <meta charset="utf-8">

  <title>{{ _('Mozillians') }}: {% block page_title %}
    {{ _('Welcome') }}{% endblock %}</title>
  <meta name="description" content="{{ _("Mozilla's contributor phonebook") }}">
  <meta name="author" content="Mozilla">

  <meta name="viewport" content="width=device-width, initial-scale=1.0">
  <link rel="apple-touch-icon" href="{{ MEDIA_URL }}apple-touch-icon.png">

  {% block site_css %}
    {{ css('common') }}
  {% endblock %}

  <link rel="shortcut icon" type="image/ico" href="{{ MEDIA_URL }}favicon.ico">
  {% block feeds %}{% endblock %}
  {% block extra_headers %}{% endblock %}
</head>

<body id="body-{% block body_id %}mozillians{% endblock %}"
  class="{% block body_classes %}{% endblock %}
  {{ 'auth' if user.is_authenticated() else 'anon' }}">

<ul id="skip" class="hide">
  <li><a href="#main">{{ _('Skip to Content') }}</a></li>
</ul>

<header id="header">
  <h1><a href="{{ url('home') }}">{{ _('Mozillians') }}</a></h1>

  <div id="header-contents">
<<<<<<< HEAD
    <ul id="nav">
      {% if user.is_authenticated() %}
          <li class="first">
            <a id="profile" href="{{ url('profile', user.unique_id) }}">
              {{ _('Profile') }}
            </a>
          </li>
        <li><a id="invite" href="{{ url('invite') }}">{{ _('Invite') }}</a></li>
        <li><a id="logout" href="{{ url('logout') }}?next={{ url('login') }}">{{ _('Log Out') }}</a></li>
      {% else %}
        <li><a id="login" href="{{ url('login') }}">{{ _('Log In') }}</a></li>
        <li><a id="joinus" href="{{ url('register') }}">{{ _('Join Us') }}</a></li>
      {% endif %}
    </ul>
=======
    <nav id="nav">
      <ul>
        {% if user.is_authenticated() %}
          {% for uniq_id in user.ldap_user.attrs.uniqueIdentifier %}
            <li class="first">
              <a href="{{ url('profile', uniq_id) }}">
                {{ _('Profile') }}
              </a>
            </li>
          {% endfor %}
          <li><a href="{{ url('invite') }}">{{ _('Invite') }}</a></li>
          <li><a href="{{ url('logout') }}">{{ _('Log Out') }}</a></li>
        {% else %}
          <li><a href="{{ url('login') }}">{{ _('Log In') }}</a></li>
          <li><a href="{{ url('register') }}">{{ _('Join Us') }}</a></li>
        {% endif %}
      </ul>
    </nav>
>>>>>>> d6161d56

    <form id="quick-search" action="{{ url('phonebook.search') }}"
        method="GET">
      <input type="search" id="q" name="q"
        placeholder="{{ _('Name, IRC Nick, or Email') }}" autofocus>
      <input type="image" src="{{ MEDIA_URL }}img/mozilla/search-submit.png"
        alt="{{ _('Search') }}" id="quick-search-btn">
    </form>
  </div>
</header>

<div id="main">
  <div id="main-content">
    {% block main_content %}{% endblock %}
  </div>
</div>

<div id="footer-wrap">
  <footer id="footer">
    <a id="logo-footer" href="http://mozilla.org/">
      <img src="{{ MEDIA_URL }}img/mozilla/logo_footer.png" alt="Mozilla">
    </a>

    <div id="copyright">
      <p id="footer-links">
        {% block footer_links %}
          <a href="{{ url('about') }}">
            {{ _('About Mozillians') }}
          </a>
          &nbsp;|&nbsp;
          <a href="#get-involved">
            {{ _('Get Involved') }}
          </a>
          <br id="footer-link-spacer">
          <a href="http://mozilla.com/privacy-policy.html">
            {{ _('Privacy Policy') }}
          </a>
          &nbsp;|&nbsp;
          <a href="http://mozilla.com/about/legal.html">
            {{ _('Legal Notices') }}
          </a>
          &nbsp;|&nbsp;
          <a href="http://mozilla.com/legal/fraud-report/index.html">
            {{ _('Report Trademark Abuse') }}
          </a>
          {% block extra_footer_links %}{% endblock %}
        {% endblock %}
      </p>
      <p>
        {% trans %}
          Except where otherwise
          <a href="http://mozilla.com/about/legal.html#site">noted</a>,
          content on this site is licensed under the <br />
          <a href="http://creativecommons.org/licenses/by-sa/3.0/">
            Creative Commons Attribution Share-Alike License v3.0
          </a> or any later version.
        {% endtrans %}
      </p>
    </div>

    {% block lang_switcher %}
      {% include 'includes/lang_switcher.html' %}
    {% endblock %}

    <div class="clear"></div>
  </footer>
</div>

{% block site_js %}
  {{ js('common') }}
{% endblock %}
{% block js %}{% endblock %}

{# include "includes/webtrends_desktop.html" #}
</body>
</html><|MERGE_RESOLUTION|>--- conflicted
+++ resolved
@@ -35,32 +35,14 @@
   <h1><a href="{{ url('home') }}">{{ _('Mozillians') }}</a></h1>
 
   <div id="header-contents">
-<<<<<<< HEAD
-    <ul id="nav">
-      {% if user.is_authenticated() %}
+    <nav id="nav">
+      <ul>
+        {% if user.is_authenticated() %}
           <li class="first">
-            <a id="profile" href="{{ url('profile', user.unique_id) }}">
+            <a href="{{ url('profile', user.unique_id) }}">
               {{ _('Profile') }}
             </a>
           </li>
-        <li><a id="invite" href="{{ url('invite') }}">{{ _('Invite') }}</a></li>
-        <li><a id="logout" href="{{ url('logout') }}?next={{ url('login') }}">{{ _('Log Out') }}</a></li>
-      {% else %}
-        <li><a id="login" href="{{ url('login') }}">{{ _('Log In') }}</a></li>
-        <li><a id="joinus" href="{{ url('register') }}">{{ _('Join Us') }}</a></li>
-      {% endif %}
-    </ul>
-=======
-    <nav id="nav">
-      <ul>
-        {% if user.is_authenticated() %}
-          {% for uniq_id in user.ldap_user.attrs.uniqueIdentifier %}
-            <li class="first">
-              <a href="{{ url('profile', uniq_id) }}">
-                {{ _('Profile') }}
-              </a>
-            </li>
-          {% endfor %}
           <li><a href="{{ url('invite') }}">{{ _('Invite') }}</a></li>
           <li><a href="{{ url('logout') }}">{{ _('Log Out') }}</a></li>
         {% else %}
@@ -69,7 +51,6 @@
         {% endif %}
       </ul>
     </nav>
->>>>>>> d6161d56
 
     <form id="quick-search" action="{{ url('phonebook.search') }}"
         method="GET">
