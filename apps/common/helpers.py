import logging
import os

from django.conf import settings

from jingo import register
from sorl.thumbnail import get_thumbnail


logger = logging.getLogger('common.helpers')

@register.function
def thumbnail(source, *args, **kwargs):
    """ Wraps sorl thumbnail with an additional 'default' keyword"""

    # Templates should never return an exception
    try:
        if not source.path:
            source = kwargs.get('default')
        return get_thumbnail(source, *args, **kwargs)
<<<<<<< HEAD
    except:
=======
    except Exception as e:
        logger.error('Thumbnail had Exception: %s' % (e,))
>>>>>>> f807e55b
        source = getattr(settings, 'DEFAULT_IMAGE_SRC')
        return get_thumbnail(source, *args, **kwargs)<|MERGE_RESOLUTION|>--- conflicted
+++ resolved
@@ -18,11 +18,7 @@
         if not source.path:
             source = kwargs.get('default')
         return get_thumbnail(source, *args, **kwargs)
-<<<<<<< HEAD
-    except:
-=======
     except Exception as e:
         logger.error('Thumbnail had Exception: %s' % (e,))
->>>>>>> f807e55b
         source = getattr(settings, 'DEFAULT_IMAGE_SRC')
         return get_thumbnail(source, *args, **kwargs)